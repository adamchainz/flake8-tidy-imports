--- conflicted
+++ resolved
@@ -3,11 +3,7 @@
 import ast
 import re
 import sys
-<<<<<<< HEAD
-from typing import Any, Dict, Generator, List, Pattern, Set, Tuple, Type
-=======
-from typing import TYPE_CHECKING, Any, Generator
->>>>>>> 66ee171a
+from typing import TYPE_CHECKING, Any, Generator, Pattern
 
 from flake8.options.manager import OptionManager
 
@@ -32,17 +28,12 @@
     name = "flake8-tidy-imports"
     version = version("flake8-tidy-imports")
 
-<<<<<<< HEAD
     # The naming follows the approach described by mypy:
     # https://mypy.readthedocs.io/en/stable/config_file.html#config-file-format
-    banned_modules: Dict[str, str]
-    banned_structured_patterns: List[Tuple[str, str]]
-    banned_unstructured_patterns: List[Tuple[Pattern[str], str]]
-    ban_relative_imports: bool
-=======
     banned_modules: dict[str, str]
+    banned_structured_patterns: list[tuple[str, str]]
+    banned_unstructured_patterns: list[tuple[Pattern[str], str]]
     ban_relative_imports: BanRelativeImportsType
->>>>>>> 66ee171a
 
     def __init__(self, tree: ast.AST) -> None:
         self.tree = tree
@@ -171,7 +162,7 @@
             transformed_parts[0] = re.escape(parts[0])
         return re.compile("".join(transformed_parts) + "\\Z")
 
-    def _is_module_banned(self, module_name: str) -> Tuple[bool, str]:
+    def _is_module_banned(self, module_name: str) -> tuple[bool, str]:
         if module_name in self.banned_modules:
             return True, self.banned_modules[module_name]
 
